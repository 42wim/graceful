--- conflicted
+++ resolved
@@ -23,18 +23,6 @@
 	}
 }
 
-<<<<<<< HEAD
-func run(addr string, timeout time.Duration, n http.Handler, c chan os.Signal) {
-	logger := log.New(os.Stdout, "[graceful] ", 0)
-	add := make(chan net.Conn)
-	remove := make(chan net.Conn)
-	stop := make(chan chan struct{})
-	kill := make(chan struct{})
-	connections := map[net.Conn]struct{}{}
-
-	// Create the server and listener so we can control their lifetime
-	server := &http.Server{Addr: addr, Handler: n}
-=======
 // ListenAndServe is equivalent to http.Server.ListenAndServe with graceful shutdown enabled.
 //
 // timeout is the duration to wait until killing active requests and stopping the server.
@@ -42,7 +30,6 @@
 func ListenAndServe(srv *http.Server, timeout time.Duration) error {
 	// Create the listener so we can control their lifetime
 	addr := srv.Addr
->>>>>>> ccecaac4
 	if addr == "" {
 		addr = ":http"
 	}
@@ -110,15 +97,11 @@
 	}
 
 	// Manage open connections
-	stop := make(chan chan bool)
-	kill := make(chan bool)
+	stop := make(chan chan struct{})
+	kill := make(chan struct{})
 	go func() {
-<<<<<<< HEAD
 		var done chan struct{}
-=======
 		connections := map[net.Conn]struct{}{}
-		var done chan bool
->>>>>>> ccecaac4
 		for {
 			select {
 			case conn := <-add:
@@ -157,12 +140,8 @@
 	// Serve with graceful listener
 	err := server.Serve(listener)
 
-<<<<<<< HEAD
+	// Request done notification
 	done := make(chan struct{})
-=======
-	// Request done notification
-	done := make(chan bool)
->>>>>>> ccecaac4
 	stop <- done
 
 	if timeout > 0 {
